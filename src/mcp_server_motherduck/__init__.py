from . import server
import asyncio
import argparse


def main():
    """Main entry point for the package."""
    parser = argparse.ArgumentParser(description="MotherDuck MCP Server")
    parser.add_argument(
        "--db-path",
        help="Path to local DuckDB database file",
    )
<<<<<<< HEAD
    args = parser.parse_args()

    # Print welcome message
    print("\n🦆 MotherDuck MCP Server v" + server.SERVER_VERSION, flush=True)
    print("Ready to execute SQL queries via DuckDB/MotherDuck", flush=True)
    print(
        "Server running in "
        + ("MotherDuck mode" if args.db_path and args.db_path.startswith("md:") else "DuckDB mode"),
        flush=True,
    )
    print("Waiting for client connection...\n", flush=True)

    # Run the server
    asyncio.run(server.main(db_path=args.db_path))
=======
    # This is experimental and will change in the future
    parser.add_argument(
        "--result-format",
        help="Format of the output",
        default="markdown",
        choices=["markdown", "duckbox", "text"],
    )

    args = parser.parse_args()
    asyncio.run(server.main(db_path=args.db_path, result_format=args.result_format))
>>>>>>> cdad7321


# Optionally expose other important items at package level
__all__ = ["main", "server"]<|MERGE_RESOLUTION|>--- conflicted
+++ resolved
@@ -10,10 +10,16 @@
         "--db-path",
         help="Path to local DuckDB database file",
     )
-<<<<<<< HEAD
+    # This is experimental and will change in the future
+    parser.add_argument(
+        "--result-format",
+        help="Format of the output",
+        default="markdown",
+        choices=["markdown", "duckbox", "text"],
+    )
+
     args = parser.parse_args()
 
-    # Print welcome message
     print("\n🦆 MotherDuck MCP Server v" + server.SERVER_VERSION, flush=True)
     print("Ready to execute SQL queries via DuckDB/MotherDuck", flush=True)
     print(
@@ -23,20 +29,7 @@
     )
     print("Waiting for client connection...\n", flush=True)
 
-    # Run the server
-    asyncio.run(server.main(db_path=args.db_path))
-=======
-    # This is experimental and will change in the future
-    parser.add_argument(
-        "--result-format",
-        help="Format of the output",
-        default="markdown",
-        choices=["markdown", "duckbox", "text"],
-    )
-
-    args = parser.parse_args()
     asyncio.run(server.main(db_path=args.db_path, result_format=args.result_format))
->>>>>>> cdad7321
 
 
 # Optionally expose other important items at package level
